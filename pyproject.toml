--- conflicted
+++ resolved
@@ -1,12 +1,7 @@
 [tool.poetry]
 name = "download-vertical-profiles"
-<<<<<<< HEAD
-version = "0.3.0"
-description = "download .map and .mod files ccycle.gps.caltech.edu"
-=======
 version = "0.4.0"
 description = ""
->>>>>>> df6fbcc4
 authors = [
     "Florian Dietrich <flo.dietrich@tum.de>",
     "Xinxu Zhao <xinxu.zhao@tum.de>",
@@ -20,12 +15,8 @@
 tenacity = "8.0.1"
 
 [tool.poetry.dev-dependencies]
-<<<<<<< HEAD
-black = "21.12b0"
-=======
 black = "^21.6b0"
 pytest = "^7.1.2"
->>>>>>> df6fbcc4
 
 [build-system]
 requires = ["poetry-core>=1.0.0"]
