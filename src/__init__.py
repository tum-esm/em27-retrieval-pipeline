<<<<<<< HEAD
from . import download_profiles, generate_dataset
=======
from . import utils
from . import download_steps

from .query import Query
from .query_list import QueryList
from .query_process import QueryProcess
>>>>>>> df6fbcc4
<|MERGE_RESOLUTION|>--- conflicted
+++ resolved
@@ -1,10 +1,6 @@
-<<<<<<< HEAD
-from . import download_profiles, generate_dataset
-=======
 from . import utils
 from . import download_steps
 
 from .query import Query
 from .query_list import QueryList
-from .query_process import QueryProcess
->>>>>>> df6fbcc4
+from .query_process import QueryProcess