--- conflicted
+++ resolved
@@ -1,23 +1,8 @@
 {
-<<<<<<< HEAD
-    "stationId": "xx",
-    "lat": 48.151,
-    "lon": 11.569,
-    "dates": ["20210511", "20210512", "20210515-20210525"],
-    "user": "someone@somecompany.sometld",
-    "dst": "somedir",
-    "sharedCachePath": null,
-    "downloadTypes": {
-        "map": true,
-        "mod": true
-    },
-    "downloadTimeoutSeconds": 200
-=======
     "from": 20190101,
     "to": null,
     "user": "person@some.tld",
     "dst": "path-to-storage-location",
     "downloadTimeoutSeconds": 600,
     "locationRepository": "https://github.com/tum-esm/em27-location-data-template"
->>>>>>> df6fbcc4
 }