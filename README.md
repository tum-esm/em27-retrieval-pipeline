<<<<<<< HEAD
*This codebase has been moved to **https://github.com/tum-esm/download-vertical-profiles**.*
=======
# Download Vertical Profiles

_Formerly: https://github.com/tum-esm/download-map-data_

## What is it?

This tool can be used to download `.map` and `.mod` files from `ccycle.gps.caltech.edu`. These files contain vertical distributions of meteorological parameters for a certain location and date. The underlying accessing method is described on https://tccon-wiki.caltech.edu/Main/CentralizedModMaker.

Here are the first few rows for a sample `.map` file:

```
 11 12
 xx20220323.map
 GSETUP                   Version 3.92     2013-12-20    GCT
 WRITE_AUX                Version 1.11     27-May-2013    DW
 Please see https://tccon-wiki.caltech.edu for a complete description of this file and its usage.
 Avogadro (molecules/mole): 6.0221415E+23
 Mass_Dry_Air (kg/mole): 28.9644E-03
 Mass_H2O (kg/mole): 18.01534E-03
 Latitude (degrees):  48.000
 Height,Temp,Pressure,Density,h2o,hdo,co2,n2o,co,ch4,hf,gravity
 km,K,hPa,molecules_cm3,parts,parts,ppm,ppb,ppb,ppb,ppt,m_s2
   0.00, 288.35, 1.030E+03, 2.589E+19, 1.048E-02, 1.010E-02, 427.284, 3.264E+02, 142.400, 1948.0,    0.10, 9.809
   1.00, 281.72, 9.142E+02, 2.350E+19, 5.480E-03, 5.031E-03, 421.344, 3.264E+02, 139.200, 1935.0,    0.11, 9.806
   2.00, 275.70, 8.088E+02, 2.125E+19, 1.044E-03, 8.385E-04, 418.770, 3.264E+02, 136.600, 1924.0,    0.12, 9.803
   3.00, 269.38, 7.135E+02, 1.919E+19, 9.405E-04, 7.484E-04, 417.384, 3.264E+02, 134.100, 1915.0,    0.13, 9.800
   4.00, 262.31, 6.276E+02, 1.733E+19, 6.475E-04, 4.984E-04, 416.493, 3.264E+02, 131.600, 1908.0,    0.17, 9.797
```

<br/>

Here are the first few rows for a sample `.mod` file:

```
4  5
6378.137  6.0000e-05  48.000 9.810    0.254 1013.250  236.764
 mbar        Kelvin         km      g/mole      vmr
Pressure  Temperature     Height     MMW        H2O
1.000e+03    286.645      0.254    28.9640    9.275e-03
9.250e+02    282.285      0.905    28.9640    6.193e-03
8.500e+02    278.249      1.599    28.9640    1.086e-03
7.000e+02    268.427      3.157    28.9640    9.249e-04
6.000e+02    259.839      4.350    28.9640    5.352e-04
```

<br/>
<br/>

## How to set it up?

Dependency management with poetry: https://python-poetry.org/docs/#installation

Set up the project interpreter:

```bash
# Create a virtual python environment
python3.9 -m venv .venv

# Activate virtual environment
source .venv/bin/activate

# Install dependencies
poetry install
```

<br/>
<br/>

## How to run it?

1. Use the file `config.example.json` to create a `config.json` file in your project directory for your setup

2. Run the script and wait for the result

```bash
python3.9 run.py
```

<br/>

**Responses from Caltech will be cached** in the `cache/` directory. If you want your duplicate requests to be faster and use fewer computing resources, do not remove or empty this directory.

<br/>

## Configuration

**stationId:** Two letters labeling your station's name. For example, with `xx` your map-files will be named like `xx20220403.map`.

**lat/lng:** Self-explaining.

**dates:** List of dates to download files for. You can request single days `"20220401"` or a range of days `"20220404-20220408"`.

**user:** Your user email that is used to log onto `ccycle.gps.caltech.edu`. See: https://tccon-wiki.caltech.edu/Main/CentralizedModMaker

**dst:** The directory where output files will be placed.

**sharedCachePath:** Cached responses will be placed in the `cache` directory in the project's working directory. When using this tool in multiple locations on your system, you make this tool use a different location as a cache location.

**downloadTypes:** Which type of files to put in the `dst` directory.

**downloadTimeoutSeconds:** The `ccycle.gps.caltech.edu` will take a while to generate the profiles. This defines, how long this tool will wait until it aborts trying to download the profiles.
>>>>>>> 2c3441a1
<|MERGE_RESOLUTION|>--- conflicted
+++ resolved
@@ -1,6 +1,3 @@
-<<<<<<< HEAD
-*This codebase has been moved to **https://github.com/tum-esm/download-vertical-profiles**.*
-=======
 # Download Vertical Profiles
 
 _Formerly: https://github.com/tum-esm/download-map-data_
@@ -101,5 +98,4 @@
 
 **downloadTypes:** Which type of files to put in the `dst` directory.
 
-**downloadTimeoutSeconds:** The `ccycle.gps.caltech.edu` will take a while to generate the profiles. This defines, how long this tool will wait until it aborts trying to download the profiles.
->>>>>>> 2c3441a1
+**downloadTimeoutSeconds:** The `ccycle.gps.caltech.edu` will take a while to generate the profiles. This defines, how long this tool will wait until it aborts trying to download the profiles.